import { renderSpiral, normaliseParams } from './doyle_spiral_engine.js';
import { createThreeViewer } from './three_viewer.js';

const form = document.getElementById('controlsForm');
const statusEl = document.getElementById('statusMessage');
const svgPreview = document.getElementById('svgPreview');
const statsBlock = document.getElementById('stats');
const statArcGroups = document.getElementById('statArcGroups');
const statPolygons = document.getElementById('statPolygons');
const statMode = document.getElementById('statMode');
const tRange = document.getElementById('inputT');
const tValue = document.getElementById('tValue');
const fillToggle = document.getElementById('togglePattern');
const fillSettings = document.getElementById('fillSettings');
const outlineToggle = document.getElementById('toggleOutline');
const redToggle = document.getElementById('toggleRed');
const viewButtons = Array.from(document.querySelectorAll('[data-view]'));
const view2d = document.getElementById('view2d');
const view3d = document.getElementById('view3d');
const threeStatus = document.getElementById('threeStatus');
const threeSettingsToggle = document.getElementById('threeSettingsToggle');
const threeStage = document.getElementById('threeStage');
const threeStats = document.getElementById('threeStats');
const fileInput = document.getElementById('threeFileInput');
const exportButton = document.getElementById('exportSvgButton');
const exportFilenameInput = document.getElementById('exportFilename');

const DEFAULTS = {
  p: 16,
  q: 16,
  t: 0,
  mode: 'arram_boyle',
  arc_mode: 'closest',
  num_gaps: 2,
  size: 800,
  add_fill_pattern: false,
  draw_group_outline: true,
  red_outline: false,
  fill_pattern_spacing: 5,
  fill_pattern_angle: 0,
  fill_pattern_offset: 0,
};

let activeView = '2d';
let lastRender = null;
let threeApp = null;
const workerSupported = typeof Worker !== 'undefined';
const renderWorkerURL = workerSupported ? new URL('./render_worker.js', import.meta.url) : null;
let renderWorkerHandle = null;
let currentRenderToken = 0;
const svgParser = typeof DOMParser !== 'undefined' ? new DOMParser() : null;

function sanitiseFileName(name) {
  return name.replace(/[\\/:*?"<>|]+/g, '-');
}

function getExportFileName() {
  if (!exportFilenameInput) {
    return 'doyle-spiral.svg';
  }
  const raw = exportFilenameInput.value.trim() || 'doyle-spiral';
  const safe = sanitiseFileName(raw) || 'doyle-spiral';
  return safe.toLowerCase().endsWith('.svg') ? safe : `${safe}.svg`;
}

function updateExportAvailability(available) {
  if (exportButton) {
    exportButton.disabled = !available;
  }
}

function downloadCurrentSvg() {
  if (!lastRender) {
    setStatus('Render the spiral before downloading.', 'error');
    return;
  }

  let svgContent = lastRender.svgString || '';
  if (!svgContent) {
    const svgElement = svgPreview.querySelector('svg');
    if (svgElement) {
      svgContent = new XMLSerializer().serializeToString(svgElement);
    }
  }

  if (!svgContent) {
    setStatus('Unable to access the rendered SVG for download.', 'error');
    return;
  }

  const blob = new Blob([svgContent], { type: 'image/svg+xml;charset=utf-8' });
  const url = URL.createObjectURL(blob);
  const filename = getExportFileName();
  const link = document.createElement('a');
  link.href = url;
  link.download = filename;
  document.body.appendChild(link);
  link.click();
  document.body.removeChild(link);
  URL.revokeObjectURL(url);
  setStatus(`SVG downloaded as ${filename}.`);
}

function hasGeometry(geometry) {
  return Boolean(geometry && Array.isArray(geometry.arcgroups));
}

function updateTValue() {
  tValue.textContent = parseFloat(tRange.value).toFixed(2);
}

function toggleFillSettings() {
  fillSettings.hidden = !fillToggle.checked;
}

function setStatus(message, state = 'idle') {
  statusEl.textContent = message;
  statusEl.classList.remove('loading', 'error');
  if (state !== 'idle') {
    statusEl.classList.add(state);
  }
}

function terminateRenderWorker() {
  if (renderWorkerHandle) {
    renderWorkerHandle.terminate();
    renderWorkerHandle = null;
  }
}

function materializeSvg(result) {
  if (result && result.svg) {
    return result.svg;
  }
  if (!result || !result.svgString || !svgParser) {
    return null;
  }
  const doc = svgParser.parseFromString(result.svgString, 'image/svg+xml');
  const element = doc.documentElement;
  if (!element || element.nodeName.toLowerCase() !== 'svg') {
    return null;
  }
  return document.importNode(element, true);
}

function collectParams() {
  const formData = new FormData(form);
  const raw = { ...DEFAULTS };
  for (const [key, value] of formData.entries()) {
    raw[key] = value;
  }
  raw.add_fill_pattern = fillToggle.checked;
  raw.draw_group_outline = outlineToggle.checked;
  raw.red_outline = redToggle.checked;
  const params = normaliseParams(raw);
  // Preserve mode exactly as selected (normaliseParams already handles but ensure string)
  params.mode = raw.mode || params.mode;
  return params;
}

function debounce(fn, delay) {
  let timer = null;
  return (...args) => {
    clearTimeout(timer);
    timer = setTimeout(() => fn(...args), delay);
  };
}

function pulseSettingsButton() {
  if (!threeSettingsToggle) {
    return;
  }
  threeSettingsToggle.classList.remove('pulse');
  void threeSettingsToggle.offsetWidth; // trigger reflow
  threeSettingsToggle.classList.add('pulse');
  setTimeout(() => threeSettingsToggle.classList.remove('pulse'), 1200);
}

function ensureThreeApp() {
  if (threeApp) {
    return threeApp;
  }
  const canvas = document.getElementById('threeCanvas');
  const rotationSpeed = document.getElementById('threeRotationSpeed');
  const rotationSpeedValue = document.getElementById('threeRotationSpeedValue');
  const pulseSpeed = document.getElementById('threePulseSpeed');
  const pulseSpeedValue = document.getElementById('threePulseSpeedValue');
  const metalness = document.getElementById('threeMetalness');
  const metalnessValue = document.getElementById('threeMetalnessValue');
  const roughness = document.getElementById('threeRoughness');
  const roughnessValue = document.getElementById('threeRoughnessValue');
  const manualRotation = document.getElementById('threeManualRotation');
  const manualRotationValue = document.getElementById('threeManualRotationValue');
  const reloadGeometry = document.getElementById('threeReloadGeometry');
  const loadJson = document.getElementById('threeLoadJson');
  const resetCamera = document.getElementById('threeResetCamera');
  const statArcGroups3d = document.getElementById('threeStatArcGroups');
  const statPolygons3d = document.getElementById('threeStatPolygons');
  const statParameters3d = document.getElementById('threeStatParameters');

  threeApp = createThreeViewer({
    canvas,
    statusElement: threeStatus,
    stats: {
      container: threeStats,
      arcGroups: statArcGroups3d,
      polygons: statPolygons3d,
      parameters: statParameters3d,
    },
    controls: {
      rotationSpeed,
      rotationSpeedValue,
      manualRotation,
      manualRotationValue,
      pulseSpeed,
      pulseSpeedValue,
      metalness,
      metalnessValue,
      roughness,
      roughnessValue,
      reloadButton: reloadGeometry,
      loadJsonButton: loadJson,
      resetCameraButton: resetCamera,
      fileInput,
    },
    geometryFetcher: async params => {
      const result = renderSpiral({ ...params, mode: 'arram_boyle' }, 'arram_boyle');
      if (!result.geometry || !Array.isArray(result.geometry.arcgroups)) {
        throw new Error('Geometry generation failed');
      }
      return {
        geometry: result.geometry,
        label: `p=${params.p}, q=${params.q}, t=${Number(params.t).toFixed(2)}`,
      };
    },
    getParams: collectParams,
  });
  return threeApp;
}

function updateStats(geometry) {
  if (hasGeometry(geometry)) {
    const arcGroups = geometry.arcgroups.length;
    const polygons = geometry.arcgroups.reduce((sum, group) => sum + (group.arc_count || 0), 0);
    statArcGroups.textContent = arcGroups;
    statPolygons.textContent = polygons;
    statsBlock.hidden = false;
  } else {
    statsBlock.hidden = true;
  }
}

function showSVG(svgElement) {
  svgElement.setAttribute('width', '100%');
  svgElement.setAttribute('height', '100%');
  svgElement.setAttribute('preserveAspectRatio', 'xMidYMid meet');
  svgPreview.replaceChildren(svgElement);
  svgPreview.classList.remove('empty-state');
}

function handleRenderSuccess(result) {
  const svgElement = materializeSvg(result);
  if (!svgElement) {
    throw new Error('Renderer produced no SVG content');
  }
<<<<<<< HEAD
  showSVG(svgElement);

  const params = result.params || collectParams();
  const geometry = hasGeometry(result.geometry) ? result.geometry : null;
  const mode = (result.mode || params?.mode || DEFAULTS.mode);

  lastRender = { params, geometry, mode };

  updateStats(geometry);
  statMode.textContent = mode === 'arram_boyle' ? 'Arram-Boyle' : 'Classic Doyle';
  setStatus('Spiral updated. Switch views to explore it in 3D.');

  if (threeApp) {
    if (geometry) {
      threeApp.useGeometryFromPayload(params, geometry);
    } else {
      threeApp.queueGeometryUpdate(params, true);
    }
=======
  try {
    const result = renderSpiral(params);
    showSVG(result.svg);

    const geometry = hasGeometry(result.geometry) ? result.geometry : null;
    lastRender = { params, geometry, mode: params.mode, svgString: result.svgString };

    updateStats(geometry);
    statMode.textContent = params.mode === 'arram_boyle' ? 'Arram-Boyle' : 'Classic Doyle';
    setStatus('Spiral updated. Switch views to explore it in 3D.');
    updateExportAvailability(true);

    if (threeApp) {
      if (geometry) {
        threeApp.useGeometryFromPayload(params, geometry);
      } else {
        threeApp.queueGeometryUpdate(params, true);
      }
    }
  } catch (error) {
    console.error(error);
    svgPreview.innerHTML = '<div class="empty-state">Unable to render spiral.</div>';
    svgPreview.classList.add('empty-state');
    setStatus(error.message || 'Unexpected error', 'error');
    lastRender = null;
    updateExportAvailability(false);
>>>>>>> 256659ac
  }
}

function handleRenderFailure(message) {
  svgPreview.innerHTML = '<div class="empty-state">Unable to render spiral.</div>';
  svgPreview.classList.add('empty-state');
  setStatus(message || 'Unexpected error', 'error');
}

function startRenderJob(params, showLoading) {
  const token = ++currentRenderToken;
  const statusMessage = showLoading ? 'Rendering spiral…' : 'Updating spiral…';
  setStatus(statusMessage, 'loading');

  if (workerSupported && renderWorkerURL && svgParser) {
    terminateRenderWorker();
    const worker = new Worker(renderWorkerURL, { type: 'module' });
    renderWorkerHandle = worker;

    worker.onmessage = event => {
      const data = event.data || {};
      if (data.requestId !== token) {
        return;
      }
      if (renderWorkerHandle === worker) {
        worker.terminate();
        renderWorkerHandle = null;
      }
      if (data.type === 'result') {
        try {
          handleRenderSuccess(data);
        } catch (error) {
          console.error(error);
          handleRenderFailure(error.message || 'Unexpected error');
        }
      } else if (data.type === 'error') {
        const message = data.message || 'Render failed';
        console.error(message);
        handleRenderFailure(message);
      }
    };

    worker.onerror = event => {
      const message = event?.message || 'Render failed';
      if (renderWorkerHandle === worker) {
        worker.terminate();
        renderWorkerHandle = null;
      }
      console.error(event?.error || message);
      handleRenderFailure(message);
    };

    worker.postMessage({ type: 'render', requestId: token, params });
    return;
  }

  setTimeout(() => {
    try {
      const result = renderSpiral(params);
      handleRenderSuccess(result);
    } catch (error) {
      console.error(error);
      handleRenderFailure(error.message || 'Unexpected error');
    }
  }, 0);
}

function renderCurrentSpiral(showLoading = true) {
  const params = collectParams();
  startRenderJob(params, showLoading);
}

const debouncedRender = debounce(() => renderCurrentSpiral(false), 200);

form.addEventListener('input', event => {
  if (event.target.name === 't') {
    updateTValue();
  }
  if (event.target === fillToggle) {
    toggleFillSettings();
  }
  debouncedRender();
  if (threeApp) {
    threeApp.queueGeometryUpdate(collectParams());
  }
});

form.addEventListener('submit', event => {
  event.preventDefault();
  renderCurrentSpiral(true);
  if (threeApp) {
    threeApp.queueGeometryUpdate(collectParams(), true);
  }
});

viewButtons.forEach(button => {
  button.addEventListener('click', () => {
    const view = button.dataset.view;
    if (view === activeView) {
      return;
    }
    activeView = view;
    viewButtons.forEach(btn => {
      const isActive = btn.dataset.view === view;
      btn.classList.toggle('active', isActive);
      btn.setAttribute('aria-pressed', String(isActive));
    });

    const show3d = view === '3d';
    view2d.hidden = show3d;
    view3d.hidden = !show3d;
    updateStats(lastRender ? lastRender.geometry : null);

    if (show3d) {
      pulseSettingsButton();
      const app = ensureThreeApp();
      if (app) {
        const params = collectParams();
        if (lastRender && hasGeometry(lastRender.geometry)) {
          app.useGeometryFromPayload(params, lastRender.geometry);
        } else {
          app.queueGeometryUpdate(params, true);
        }
      }
    }
  });
});

if (threeSettingsToggle) {
  threeSettingsToggle.addEventListener('click', () => {
    const collapsed = threeStage.classList.toggle('collapsed');
    threeSettingsToggle.textContent = collapsed ? 'Show 3D settings' : 'Hide 3D settings';
    threeSettingsToggle.setAttribute('aria-expanded', String(!collapsed));
  });
}

if (exportButton) {
  exportButton.addEventListener('click', downloadCurrentSvg);
}

updateExportAvailability(false);
toggleFillSettings();
updateTValue();
renderCurrentSpiral(true);<|MERGE_RESOLUTION|>--- conflicted
+++ resolved
@@ -263,35 +263,18 @@
   if (!svgElement) {
     throw new Error('Renderer produced no SVG content');
   }
-<<<<<<< HEAD
-  showSVG(svgElement);
-
-  const params = result.params || collectParams();
-  const geometry = hasGeometry(result.geometry) ? result.geometry : null;
-  const mode = (result.mode || params?.mode || DEFAULTS.mode);
-
-  lastRender = { params, geometry, mode };
-
-  updateStats(geometry);
-  statMode.textContent = mode === 'arram_boyle' ? 'Arram-Boyle' : 'Classic Doyle';
-  setStatus('Spiral updated. Switch views to explore it in 3D.');
-
-  if (threeApp) {
-    if (geometry) {
-      threeApp.useGeometryFromPayload(params, geometry);
-    } else {
-      threeApp.queueGeometryUpdate(params, true);
-    }
-=======
   try {
     const result = renderSpiral(params);
-    showSVG(result.svg);
-
+    showSVG(svgElement);
+
+    const params = result.params || collectParams();
     const geometry = hasGeometry(result.geometry) ? result.geometry : null;
-    lastRender = { params, geometry, mode: params.mode, svgString: result.svgString };
+    const mode = (result.mode || params?.mode || DEFAULTS.mode);
+
+    lastRender = { params, geometry, mode };
 
     updateStats(geometry);
-    statMode.textContent = params.mode === 'arram_boyle' ? 'Arram-Boyle' : 'Classic Doyle';
+    statMode.textContent = mode === 'arram_boyle' ? 'Arram-Boyle' : 'Classic Doyle';
     setStatus('Spiral updated. Switch views to explore it in 3D.');
     updateExportAvailability(true);
 
@@ -301,7 +284,6 @@
       } else {
         threeApp.queueGeometryUpdate(params, true);
       }
-    }
   } catch (error) {
     console.error(error);
     svgPreview.innerHTML = '<div class="empty-state">Unable to render spiral.</div>';
@@ -309,7 +291,6 @@
     setStatus(error.message || 'Unexpected error', 'error');
     lastRender = null;
     updateExportAvailability(false);
->>>>>>> 256659ac
   }
 }
 
